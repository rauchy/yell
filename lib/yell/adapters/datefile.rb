--- conflicted
+++ resolved
@@ -10,19 +10,15 @@
       # The default date pattern, e.g. "19820114" (14 Jan 1982)
       DefaultDatePattern = "%Y%m%d"
 
-      def initialize ( options = {} )
+      def initialize( options = {}, &block )
         @date_pattern = options[:date_pattern] || DefaultDatePattern
 
         @file_basename = options[:filename] || default_filename
         options[:filename] = @file_basename
 
-<<<<<<< HEAD
-        super( options )
-=======
         @date = nil # default; do not override --R
 
         super( options, &block )
->>>>>>> c75270db
       end
 
       def write( level, message )
