--- conflicted
+++ resolved
@@ -19,34 +19,23 @@
         'DEFAULT' => "\e[0m"      # NONE
       }
 
-<<<<<<< HEAD
-      def initialize( options = {} )
-        @handle   = nil
-        @filename = options[:filename] || default_filename
-
-        @formatter = formatter_from( options )
-        @colorize  = options[:colorize]
-=======
 
       def initialize( options = {}, &block )
         build!( options )
 
         instance_eval &block if block
->>>>>>> c75270db
 
         reset!
+      end
+
+      # @override Lazily open the file handle
+      def handle
+        @handle ||= ::File.open( @filename, ::File::WRONLY|::File::APPEND|::File::CREAT )
       end
 
       # Main method to calling the file adapter.
       #
       # The method formats the message and writes it to the file handle.
-<<<<<<< HEAD
-      def call( level, message )
-        return unless super(level, message)
-
-        msg = @formatter.format( level, self.message )
-        msg = colorize( level, msg ) if @colorize
-=======
       def write( level, message )
         msg = @formatter.format( level, message )
 
@@ -55,26 +44,11 @@
           color + msg + Colors['default']
         end
 
->>>>>>> c75270db
         msg << "\n" unless msg[-1] == ?\n # add new line if there is none
 
         write!( msg )
       end
 
-<<<<<<< HEAD
-
-      private
-
-      # @override Writes the message to the file.
-      def write( msg )
-        @handle.print( msg )
-        @handle.flush
-      rescue => e
-        # make sure the file gets closed and the re-raise the exception
-        close
-
-        raise( e )
-=======
       # Set the format for your message.
       def format( pattern, date_pattern = nil )
         @formatter = case pattern
@@ -82,23 +56,11 @@
           when false then Yell::Formatter.new( "%m" )
           else Yell::Formatter.new( pattern, date_pattern )
         end
->>>>>>> c75270db
       end
 
       # Enable colorizing the log output
       def colorize!
         @colorize = true
-      end
-
-<<<<<<< HEAD
-      # @override Open a file handle
-      def open!
-        @handle = ::File.open(@filename, ::File::WRONLY|::File::APPEND|::File::CREAT)
-=======
-      # @override Lazily open the file handle
-      def handle
-        @handle ||= ::File.open( @filename, ::File::WRONLY|::File::APPEND|::File::CREAT )
->>>>>>> c75270db
       end
 
 
@@ -119,4 +81,4 @@
     end
 
   end
-end+end
